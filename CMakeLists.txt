cmake_minimum_required(VERSION 3.14)

# Use `ccache` if it is installed in system's PATH.
find_program(CCACHE_PROGRAM ccache)
if(CCACHE_PROGRAM)
  set_property(GLOBAL PROPERTY RULE_LAUNCH_COMPILE "${CCACHE_PROGRAM}")
endif()

# Export compilation database in JSON format.
set(CMAKE_EXPORT_COMPILE_COMMANDS on)
set(CMAKE_C_STANDARD 11)

project(FUNCompiler C CXX)

## Clang plugin to typecheck format strings.
if (CMAKE_C_COMPILER_ID STREQUAL "Clang")
  find_package(LLVM CONFIG)
  if (DEFINED LLVM_PACKAGE_VERSION)
    message(STATUS "Found LLVM ${LLVM_PACKAGE_VERSION}")

    ## Add the plugin as a target.
    set (CMAKE_CXX_STANDARD 20)
    add_library(fmt-check-plugin SHARED fmt-check-plugin/fmt-check-plugin.cc)

    ## LLVM include dirs and definitions.
    target_include_directories(fmt-check-plugin PRIVATE ${LLVM_INCLUDE_DIRS})
    separate_arguments(LLVM_DEFINITIONS_LIST NATIVE_COMMAND ${LLVM_DEFINITIONS})
    target_compile_definitions(fmt-check-plugin PRIVATE ${LLVM_DEFINITIONS_LIST})

    ## LLVM libs.
    llvm_map_components_to_libnames(llvm_libs all)
    target_link_libraries(fmt-check-plugin PRIVATE ${llvm_libs})

    ## Disable this since is a bit annoying.
    add_compile_options(-Wno-unused-command-line-argument)
  endif()
endif()

# User Option(s)
set(
  NATIVE_OPT TRUE
  CACHE BOOL
  "Whether or not to optimise for the system being compiled on. This should be true *unless* you are making distributed binaries."
)


add_executable(
  func
  src/ast.c
  src/codegen.c
  src/error.c
  src/main.c
  src/ir_parser.c
  src/parser.c
  src/typechecker.c
  src/opt.c
  src/utils.c
  src/platform.c
  src/codegen/dom.c
  src/codegen/intermediate_representation.c
  src/codegen/register_allocation.c
  src/codegen/ir/ir.c
  src/codegen/x86_64/arch_x86_64.c
)
target_include_directories(
  func
  PUBLIC src/
)

# Do not link with libm (math) when target is windows executable.
if (NOT WIN32)
  target_link_libraries(func PRIVATE m)
endif()

if (CMAKE_C_COMPILER_ID STREQUAL "Clang" AND DEFINED LLVM_PACKAGE_VERSION)
  add_dependencies(func fmt-check-plugin)
  if (EXISTS "./libfmt-check-plugin.so")
    target_compile_options(func PRIVATE "-fplugin=./libfmt-check-plugin.so")
  endif()
endif()

## Debug/Release flags.
if (NOT MSVC)
  target_compile_options(func PRIVATE
    $<$<CONFIG:DEBUG>:-O0 -g3 -ggdb3>
    $<$<CONFIG:RELEASE>:-O3>
  )
  target_link_options(func PRIVATE
    $<$<CONFIG:DEBUG>:-O0 -g3 -ggdb3>
    $<$<CONFIG:RELEASE>:-O3>
  )

  # -march=native only makes sense when compiling for the compiled system.
  if (NATIVE_OPT)
    target_compile_options(func PRIVATE
      $<$<CONFIG:RELEASE>:-march=native>
    )
  endif()

else()
  target_compile_options(func PRIVATE
    $<$<CONFIG:DEBUG>:/Od>
    $<$<CONFIG:RELEASE>:/O2>
  )
endif()

if (DEFINED ENABLE_ASAN AND NOT WIN32)
  target_compile_options(func PRIVATE -fsanitize=address)
  target_link_options(func PRIVATE -fsanitize=address)
endif()

if (NOT MSVC)
  target_compile_options(
    func
    PRIVATE
    -Wall -Wextra
    -Wshadow -Wconversion
    -Werror=return-type -Werror=implicit-function-declaration
    -Werror=implicit-int -Werror=pointer-arith

    -Wno-unused-parameter -Wno-unused-function
    -Wno-format-zero-length -Wno-comment
<<<<<<< HEAD
=======

    -fdiagnostics-color
>>>>>>> 1617f731
  )
  # clang-cl
  if (CMAKE_C_COMPILER_ID STREQUAL "Clang")
    target_compile_options(
      func
      PRIVATE
      -Wno-unused-function -Wno-unused-parameter
      -Wno-format-zero-length
    )
  endif()
else()
  target_compile_options(
    func
    PRIVATE
    # Enable "all" warnings.
    /W4

    # Source character set is UTF-8
    /utf-8

    # Allow unnamed structs/unions.
    /wd4201

    # Don't warn about unused functions.
    /wd4505
<<<<<<< HEAD
=======
  )
endif()

# If user is targeting Windows.
if (WIN32)
  target_compile_definitions(
    func
    PRIVATE
    # Don't suggest the _s nonsense functions.
    _CRT_SECURE_NO_WARNINGS
    _CRT_SECURE_NO_WARNINGS_GLOBALS
    _CRT_NONSTDC_NO_WARNINGS
>>>>>>> 1617f731
  )
endif()

# On Windows, don't suggest the _s nonsense functions.
if (WIN32)
  target_compile_definitions(func PRIVATE
    _CRT_SECURE_NO_WARNINGS
    _CRT_SECURE_NO_WARNINGS_GLOBALS
    _CRT_NONSTDC_NO_WARNINGS
  )
endif()

find_program(A68G_PROGRAM a68g NO_CACHE)

if (A68G_PROGRAM STREQUAL "A68G_PROGRAM-NOTFOUND")
  message(NOTICE "

[41m
[m
[31;5mERROR: MISSING PROGRAM!  Could not find `a68g` Algol 68 Genie Interpreter, test target has not been generated. See README in `tst` subdirectory.
[41m
[m

")
else()
  add_custom_target(
    test
    COMMAND a68g main.a68
    WORKING_DIRECTORY ${CMAKE_SOURCE_DIR}/tst
    COMMENT "Running tests"
    VERBATIM USES_TERMINAL
  )
endif()<|MERGE_RESOLUTION|>--- conflicted
+++ resolved
@@ -43,7 +43,6 @@
   "Whether or not to optimise for the system being compiled on. This should be true *unless* you are making distributed binaries."
 )
 
-
 add_executable(
   func
   src/ast.c
@@ -72,6 +71,7 @@
   target_link_libraries(func PRIVATE m)
 endif()
 
+# Run the format checking plugin if possible.
 if (CMAKE_C_COMPILER_ID STREQUAL "Clang" AND DEFINED LLVM_PACKAGE_VERSION)
   add_dependencies(func fmt-check-plugin)
   if (EXISTS "./libfmt-check-plugin.so")
@@ -90,6 +90,11 @@
     $<$<CONFIG:RELEASE>:-O3>
   )
 
+  # Keep internal symbol names in debug mode if possible. See below for clang.
+  if (CMAKE_C_COMPILER_ID STREQUAL "GCC")
+    target_compile_options(func PRIVATE $<$<CONFIG:DEBUG>:-rdynamic>)
+  endif()
+
   # -march=native only makes sense when compiling for the compiled system.
   if (NATIVE_OPT)
     target_compile_options(func PRIVATE
@@ -104,11 +109,18 @@
   )
 endif()
 
+# When compiling with clang-cl, MSVC is also defined, so we put this here instead.
+if (CMAKE_C_COMPILER_ID STREQUAL "Clang")
+  target_compile_options(func PRIVATE $<$<CONFIG:DEBUG>:-Wl,-export-dynamic>)
+endif()
+
+# Enable asan if requested and possible.
 if (DEFINED ENABLE_ASAN AND NOT WIN32)
   target_compile_options(func PRIVATE -fsanitize=address)
   target_link_options(func PRIVATE -fsanitize=address)
 endif()
 
+# Compile options.
 if (NOT MSVC)
   target_compile_options(
     func
@@ -120,21 +132,9 @@
 
     -Wno-unused-parameter -Wno-unused-function
     -Wno-format-zero-length -Wno-comment
-<<<<<<< HEAD
-=======
 
-    -fdiagnostics-color
->>>>>>> 1617f731
+    -fdiagnostics-color=always
   )
-  # clang-cl
-  if (CMAKE_C_COMPILER_ID STREQUAL "Clang")
-    target_compile_options(
-      func
-      PRIVATE
-      -Wno-unused-function -Wno-unused-parameter
-      -Wno-format-zero-length
-    )
-  endif()
 else()
   target_compile_options(
     func
@@ -150,22 +150,17 @@
 
     # Don't warn about unused functions.
     /wd4505
-<<<<<<< HEAD
-=======
   )
-endif()
 
-# If user is targeting Windows.
-if (WIN32)
-  target_compile_definitions(
-    func
-    PRIVATE
-    # Don't suggest the _s nonsense functions.
-    _CRT_SECURE_NO_WARNINGS
-    _CRT_SECURE_NO_WARNINGS_GLOBALS
-    _CRT_NONSTDC_NO_WARNINGS
->>>>>>> 1617f731
-  )
+  # clang-cl
+  if (CMAKE_C_COMPILER_ID STREQUAL "Clang")
+    target_compile_options(
+      func
+      PRIVATE
+      -Wno-unused-function -Wno-unused-parameter
+      -Wno-format-zero-length
+    )
+  endif()
 endif()
 
 # On Windows, don't suggest the _s nonsense functions.
